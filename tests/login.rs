--- conflicted
+++ resolved
@@ -147,13 +147,9 @@
     let config = Config::new(Shell::new(), cargo_home(), cargo_home());
 
     let token = config.get_string("registry.token").unwrap().map(|p| p.val);
-<<<<<<< HEAD
     assert_eq!(token.unwrap(), TOKEN);
-=======
-    assert!(token.unwrap() == TOKEN);
 
     let token_host = config.get_string(&format!(r#"registry.{}.token"#, registry().to_string()))
                        .unwrap().map(|p| p.val);
-    assert!(token_host.unwrap() == TOKEN);
->>>>>>> 002996eb
+    assert_eq!(token_host.unwrap(), TOKEN);
 }